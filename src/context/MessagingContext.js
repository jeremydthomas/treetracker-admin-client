--- conflicted
+++ resolved
@@ -96,14 +96,9 @@
     setIsLoading(false);
   };
 
-<<<<<<< HEAD
   const loadAuthors = async (organizationId) => {
+    log.debug('...load authors');
     const res = await api.getAuthors(organizationId);
-=======
-  const loadAuthors = async () => {
-    log.debug('...load authors');
-    const res = await api.getAuthors();
->>>>>>> a9efb395
 
     if (res.authors) {
       let result = res.authors.filter(
