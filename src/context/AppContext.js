--- conflicted
+++ resolved
@@ -110,7 +110,6 @@
           ]),
         },
       ],
-<<<<<<< HEAD
       disabled: !hasPermission(user, [
         POLICIES.SUPER_PERMISSION,
         POLICIES.MANAGE_EARNINGS,
@@ -118,11 +117,6 @@
         POLICIES.LIST_EARNINGS,
         POLICIES.LIST_PAYMENTS,
       ]),
-=======
-      disabled:
-        process.env.REACT_APP_ENABLE_EARNINGS !== 'true' &&
-        process.env.REACT_APP_ENABLE_PAYMENTS !== 'true',
->>>>>>> cb601df6
     },
     {
       name: 'Growers',
