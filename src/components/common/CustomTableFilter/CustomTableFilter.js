import React, { useEffect, useState } from 'react';
import PropTypes from 'prop-types';
import Grid from '@material-ui/core/Grid';
import Drawer from '@material-ui/core/Drawer';
import TextField from '@material-ui/core/TextField';
import Select from '@material-ui/core/Select';
import InputLabel from '@material-ui/core/InputLabel';
import MenuItem from '@material-ui/core/MenuItem';
import api from '../../../api/treeTrackerApi';

import Button from '@material-ui/core/Button';
import Typography from '@material-ui/core/Typography';
import Divider from '@material-ui/core/Divider';
import CloseIcon from '@material-ui/icons/Close';
import FormControl from '@material-ui/core/FormControl';
import useStyles from './CustomTableFilter.styles';
import { AppContext } from '../../../context/AppContext';

const PAYMENT_STATUS = ['calculated', 'cancelled', 'paid', 'all'];

/**
 * @function
 * @name CustomTableFilter
 * @description render date filter UI for custom table
 * @param {object} props
 * @param {function} props.setIsFilterOpen - toggle open  filter
 * @param {function} props.setFilter - set  filter
 * @param {object} props.filter -  filter object
 * @param {string} props.filterType -  filter type, either 'main' or 'date'
 * @param {boolean} props.isFilterOpen - flag determining if filter is open/closed
 * @returns {React.Component}
 */
function CustomTableFilter(props) {
  const [localFilter, setLocalFilter] = useState({});
  const [organisations, setOrganisations] = useState([]);
  const {
    isFilterOpen,
    setIsFilterOpen,
    filter,
    setFilter,
    filterType,
  } = props;

  const classes = useStyles();
  const { updateSelectedFilter } = React.useContext(AppContext);

  const handleOnFormControlChange = (e) => {
    e.preventDefault();
    const { name, value } = e.target;
    const updatedFilter = { ...localFilter, [name]: value };
    console.log(updatedFilter);
    setLocalFilter(updatedFilter);
  };

  const handleOnFilterFormSubmit = (e) => {
    e.preventDefault();
    const filtersToSubmit = { ...filter, ...localFilter };
    Object.keys(filtersToSubmit).forEach(
      (k) =>
        (filtersToSubmit[k] === 'all' || filtersToSubmit[k] === '') &&
        delete filtersToSubmit[k]
    ); // filter out keys we don't want to submit
    setFilter(filtersToSubmit);
<<<<<<< HEAD
    setIsFilterOpen(false);
=======
    setIsMainFilterOpen(false);
    updateSelectedFilter(filtersToSubmit);
>>>>>>> cde5d02c
  };

  const handleOnFilterFormReset = (e) => {
    e.preventDefault();
    if (Object.keys(localFilter).length !== 0) {
      const withoutMainFilter = Object.assign({}, filter);
      delete withoutMainFilter.earnings_status;
      delete withoutMainFilter.funder_id;
      delete withoutMainFilter.grower;
      delete withoutMainFilter.phone;
      delete withoutMainFilter.start_date;
      delete withoutMainFilter.end_date;
      setFilter(withoutMainFilter);
      setLocalFilter({});
    }
    setIsFilterOpen(false);
  };

  useEffect(() => {
    api
      .getOrganizations()
      .then((res) => {
        setOrganisations(res);
      })
      .catch((err) => console.log(err));
  }, [localFilter]);

  const renderDateFilter = () => (
    <>
      <FormControl
        variant="outlined"
        className={classes.customTableFilterSelectFormControl}
      >
        <TextField
          id="start_date"
          name="start_date"
          value={localFilter?.start_date}
          label="Start Date"
          type="date"
          onChange={handleOnFormControlChange}
          InputLabelProps={{
            shrink: true,
          }}
        />
      </FormControl>

      <FormControl
        variant="outlined"
        className={classes.customTableFilterSelectFormControl}
      >
        <TextField
          id="end_date"
          name="end_date"
          label="End Date"
          value={localFilter?.end_date}
          onChange={handleOnFormControlChange}
          type="date"
          InputLabelProps={{
            shrink: true,
          }}
        />
      </FormControl>
    </>
  );

  const renderMainFilter = () => (
    <>
      <FormControl
        variant="outlined"
        className={classes.customTableFilterSelectFormControl}
      >
        <InputLabel id="earnings_status">Payment Status</InputLabel>
        <Select
          labelId="earnings_status"
          defaultValue={localFilter?.earnings_status}
          id="earnings_status"
          name="earnings_status"
          label="Payment Status"
          onChange={handleOnFormControlChange}
        >
          {PAYMENT_STATUS.map((paymentStatus, i) => (
            <MenuItem key={`${paymentStatus}_${i}`} value={paymentStatus}>
              <span style={{ textTransform: 'capitalize' }}>
                {paymentStatus}
              </span>
            </MenuItem>
          ))}
        </Select>
      </FormControl>

      <FormControl
        variant="outlined"
        className={classes.customTableFilterSelectFormControl}
      >
        <InputLabel id="funder_id">Organisation</InputLabel>
        <Select
          labelId="funder_id"
          defaultValue={localFilter?.funder_id}
          id="funder_id"
          name="funder_id"
          label="Organisation"
          onChange={handleOnFormControlChange}
        >
          {organisations.map((organisation, i) => (
            <MenuItem
              key={`${organisation.id}_${i}`}
              value={organisation.stakeholder_uuid}
            >
              <span style={{ textTransform: 'capitalize' }}>
                {organisation.name}
              </span>
            </MenuItem>
          ))}
        </Select>
      </FormControl>

      <FormControl
        variant="outlined"
        className={classes.customTableFilterSelectFormControl}
      >
        <TextField
          id="phone"
          name="phone"
          htmlFor="phone"
          label="Grower Phone Number"
          placeholder="Grower Phone Number"
          value={localFilter?.phone}
          type="text"
          onChange={handleOnFormControlChange}
        />
      </FormControl>

      <FormControl
        variant="outlined"
        className={classes.customTableFilterSelectFormControl}
      >
        <TextField
          id="grower"
          name="grower"
          htmlFor="grower"
          label="Grower Name"
          placeholder="Grower Name"
          value={localFilter?.grower}
          onChange={handleOnFormControlChange}
          type="text"
        />
      </FormControl>
    </>
  );

  return (
    <Drawer
      anchor="right"
      BackdropProps={{ invisible: true }}
      open={isFilterOpen}
    >
      <Grid
        container
        direction="column"
        className={classes.customTableFilterForm}
      >
        {/* start  filter header */}
        <Grid item className={classes.customTableFilterHeader}>
          <Grid container direction="row" justify="space-between">
            <Grid item>
              <Grid container direction="row">
                <Typography variant="h6">Filter</Typography>
              </Grid>
            </Grid>
            <CloseIcon
              onClick={() => setIsFilterOpen(false)}
              className={classes.customTableFilterCloseIcon}
            />
          </Grid>
        </Grid>
        {/* end   filter header */}

        {/* start filter body */}
        <form onSubmit={handleOnFilterFormSubmit}>
          {filterType === 'date' && renderDateFilter()}
          {filterType === 'main' && renderMainFilter()}

          {/* add select input */}

          <Divider style={{ margin: '50px 0 20px 0' }} />

          <Grid
            container
            direction="column"
            className={classes.customTableFilterActions}
          >
            <Button
              variant="contained"
              color="primary"
              type="submit"
              disableElevation
              className={classes.customTableFilterSubmitButton}
            >
              APPLY
            </Button>
            <Button
              color="primary"
              variant="text"
              onClick={handleOnFilterFormReset}
              className={classes.customTableFilterResetButton}
            >
              RESET
            </Button>
          </Grid>
        </form>
        {/* end  filter body */}
      </Grid>
    </Drawer>
  );
}

export default CustomTableFilter;

CustomTableFilter.propTypes = {
  setIsFilterOpen: PropTypes.func.isRequired,
  filter: PropTypes.object.isRequired,
  filterType: PropTypes.string.isRequired,
  setFilter: PropTypes.func.isRequired,
  isFilterOpen: PropTypes.bool.isRequired,
};<|MERGE_RESOLUTION|>--- conflicted
+++ resolved
@@ -61,25 +61,21 @@
         delete filtersToSubmit[k]
     ); // filter out keys we don't want to submit
     setFilter(filtersToSubmit);
-<<<<<<< HEAD
     setIsFilterOpen(false);
-=======
-    setIsMainFilterOpen(false);
     updateSelectedFilter(filtersToSubmit);
->>>>>>> cde5d02c
   };
 
   const handleOnFilterFormReset = (e) => {
     e.preventDefault();
     if (Object.keys(localFilter).length !== 0) {
-      const withoutMainFilter = Object.assign({}, filter);
-      delete withoutMainFilter.earnings_status;
-      delete withoutMainFilter.funder_id;
-      delete withoutMainFilter.grower;
-      delete withoutMainFilter.phone;
-      delete withoutMainFilter.start_date;
-      delete withoutMainFilter.end_date;
-      setFilter(withoutMainFilter);
+      const withoutLocalFilter = Object.assign({}, filter);
+      delete withoutLocalFilter.earnings_status;
+      delete withoutLocalFilter.funder_id;
+      delete withoutLocalFilter.grower;
+      delete withoutLocalFilter.phone;
+      delete withoutLocalFilter.start_date;
+      delete withoutLocalFilter.end_date;
+      setFilter(withoutLocalFilter);
       setLocalFilter({});
     }
     setIsFilterOpen(false);
