import React, { useEffect, useState } from 'react';
import Table from '@material-ui/core/Table';
import TableHead from '@material-ui/core/TableHead';
import TableRow from '@material-ui/core/TableRow';
import TableCell from '@material-ui/core/TableCell';
import PublishIcon from '@material-ui/icons/Publish';
import TableBody from '@material-ui/core/TableBody';
import GetAppIcon from '@material-ui/icons/GetApp';
import { CSVLink } from 'react-csv';
import CircularProgress from '@material-ui/core/CircularProgress';
import TableContainer from '@material-ui/core/TableContainer';
import TableSortLabel from '@material-ui/core/TableSortLabel';
import Grid from '@material-ui/core/Grid';
import InfoOutlinedIcon from '@material-ui/icons/InfoOutlined';
import IconFilter from '@material-ui/icons/FilterList';
import Button from '@material-ui/core/Button';
import PropTypes from 'prop-types';
import ArrowDropDownIcon from '@material-ui/icons/ArrowDropDown';
import Avatar from '@material-ui/core/Avatar';
import TablePagination from '@material-ui/core/TablePagination';
import Typography from '@material-ui/core/Typography';
import useStyles from './CustomTable.styles';
import { AppContext } from '../../../context/AppContext';

import dateFormat from 'dateformat';

/**
 * @function
 * @name ImportAction
 * @description component that renders the import action button & import csv file logic
 * @param {object} props - properties passed to component
 * @param {function} props.onSelectFile - callback function to be called when file is selected
 *
 * @returns {React.Component}
 * */
function ImportAction(props) {
  const { onSelectFile } = props;

  const handleOnSelectFile = (e) => {
    onSelectFile(e.target.files[0]);
    document.getElementById('file-upload-button').value = '';
  };

  const classes = useStyles();

  return (
    <Grid item lg={2}>
      <Grid container direction="row" justify="flex-end">
        <input
          accept="multipart/form-data"
          className={classes.uploadFileInput}
          onChange={handleOnSelectFile}
          id="file-upload-button"
          type="file"
        />
        <label htmlFor="file-upload-button">
          <Button variant="text" color="primary" component="span">
            <PublishIcon />
            <Typography variant="h6">UPLOAD</Typography>
          </Button>
        </label>
      </Grid>
    </Grid>
  );
}

ImportAction.propTypes = {
  onSelectFile: PropTypes.func,
};

ImportAction.defaultProps = {
  onSelectFile: () => {},
};

/**
 * @function
 * @name CustomTableHeader
 * @description renders custom table top bar which contains table actions(i.e. filter, export, etc)
 * @param {Object} props - properties passed to component
 * @param {React.Component} props.actionButtonType - determines which action button to render(value can either be 'export' or 'upload')
 * @param {function} props.openDateFilter - opens date filter when called
 * @param {function} props.openMainFilter - opens main filter when called
 * @param {function} props.onSelectFile - callback function to be called when file is selected
 * @param {string} props.headerTitle - title of the table
<<<<<<< HEAD
 * @param {number} props.activeFiltersCount - number of active filters
 * @param {string} props.activeDateRage - string representing the active date range (i.e. 'Oct 1 - Oct 5') in the date filter button
=======
 * @param {string} props.activeDateRange - string representing the active date range (i.e. 'Oct 1 - Oct 5') in the date filter button
>>>>>>> cde5d02c
 * @param {Array} props.data - data to be exported
 *
 * @returns {React.Component}
 */
function CustomTableHeader(props) {
  const {
    actionButtonType,
    headerTitle,
    data,
    openDateFilter,
    openMainFilter,
    activeDateRange,
    onSelectFile,
    activeFiltersCount,
  } = props;
  const classes = useStyles();
  const [csvFileNameSuffix, setCsvFileNameSuffix] = useState('');
  const [csvFileNamePrefix, setCsvFileNamePrefix] = useState('');

  const { orgList, selectedFilters } = React.useContext(AppContext);

  useEffect(() => {
    // If organisation is used to filter data, use that as prefix for the csv filename
    if (selectedFilters.organisation_id) {
      const selectedOrg = orgList.filter(
        (org) => org.id == selectedFilters.organisation_id
      )[0];
      setCsvFileNamePrefix(`${selectedOrg.name}_`);
    }
    //if activeDateRange is set then use that for csv filename suffix
    if (activeDateRange.trim().length > 1) {
      setCsvFileNameSuffix(activeDateRange);
      return;
    }

    if (!data || data.length == 0) return;
    const consolidationPeriodStarts = data.map(
      (row) => new Date(row.csv_start_date)
    );
    const consolidationPeriodEnds = data.map(
      (row) => new Date(row.csv_end_date)
    );
    const minPeriodStart = consolidationPeriodStarts.reduce(
      (pStart1, pStart2) => {
        return pStart1 > pStart2 ? pStart2 : pStart1;
      }
    );
    const maxPeriodEnd = consolidationPeriodEnds.reduce((pEnd1, pEnd2) => {
      return pEnd1 > pEnd2 ? pEnd1 : pEnd2;
    });
    const minCsvStartDate = dateFormat(new Date(minPeriodStart), 'yyyy-mm-dd');
    const maxCsvEndDate = dateFormat(new Date(maxPeriodEnd), 'yyyy-mm-dd');
    setCsvFileNameSuffix(`${minCsvStartDate}_to_${maxCsvEndDate}`);
  }, [data]);

  const dataToExport = data.map(
    ({
      id: earnings_id,
      worker_id,
      phone,
      currency,
      amount,
      payment_confirmation_id,
      payment_system,
      paid_at,
    }) => ({
      earnings_id,
      worker_id,
      phone,
      currency,
      amount,
      payment_confirmation_id,
      payment_system,
      paid_at,
    })
  );

  return (
    <Grid container className={classes.customTableTopBar}>
      <Grid item xs={4}>
        <Typography className={classes.customTableTopTitle} variant="h4">
          {headerTitle}
        </Typography>
      </Grid>

      {/*  start custom table actions */}
      <Grid item xs={8}>
        <Grid container direction="row" justify="flex-end" alignItems="center">
          {/*  show export button if actionButtonType is 'export' */}
          {actionButtonType === 'export' && (
            <Grid item lg={2}>
              <Grid container direction="row" justify="flex-end">
                <Button color="primary" variant="text">
                  <CSVLink
                    data={dataToExport}
                    filename={`${csvFileNamePrefix}${csvFileNameSuffix}.csv`}
                    className={classes.csvLink}
                    target="_blank"
                  >
                    <GetAppIcon />
                    <Typography variant="h6">EXPORT</Typography>
                  </CSVLink>
                </Button>
              </Grid>
            </Grid>
          )}

          {actionButtonType === 'upload' && (
            <ImportAction onSelectFile={onSelectFile} />
          )}

          {/* start Date Range button */}
          <Grid item lg={3}>
            <Grid container direction="row" justify="flex-end">
              <Button
                className={classes.customTableDateFilterButton}
                onClick={() => openDateFilter()}
              >
                <Grid container direction="row" justify="center">
                  <div>
                    <Typography className={classes.dateFiterButonSmallText}>
                      Date Range
                    </Typography>
                    {activeDateRange ? (
                      <Typography className={classes.dateFiterButonMediumText}>
                        {activeDateRange}
                      </Typography>
                    ) : (
                      <Typography className={classes.dateFiterButonSmallText}>
                        All
                      </Typography>
                    )}
                  </div>
                  <ArrowDropDownIcon
                    className={classes.arrowDropDownIcon}
                    fontSize="large"
                  />
                </Grid>
              </Button>
            </Grid>
          </Grid>
          {/* end Date Range button */}

          {/* start Filter button */}
          <Grid item lg={3}>
            <Grid container direction="row" justify="flex-end">
              <Button
                onClick={openMainFilter}
                className={classes.filterButton}
                startIcon={<IconFilter className={classes.iconFilter} />}
              >
                <Typography className={classes.filterButtonText}>
                  Filter
                </Typography>
                <Avatar className={classes.filterAvatar}>
                  {activeFiltersCount !== 0 ? activeFiltersCount : ''}
                </Avatar>
              </Button>
            </Grid>
          </Grid>
        </Grid>
      </Grid>
      {/* end custom table actions */}
    </Grid>
  );
}
CustomTableHeader.propTypes = {
  // setIsFilterOpen: PropTypes.func.isRequired,
  openDateFilter: PropTypes.func,
  openMainFilter: PropTypes.func,
  onSelectFile: PropTypes.func,
  activeFiltersCount: PropTypes.number,
  data: PropTypes.array.isRequired,
  headerTitle: PropTypes.string.isRequired,
  activeDateRange: PropTypes.string.isRequired,
  actionButtonType: PropTypes.string.isRequired,
};

CustomTableHeader.defaultProps = {
  openDateFilter: () => {},
  openMainFilter: () => {},
  onSelectFile: () => {},
  activeFiltersCount: 0,
};

/**
 * @function
 * @name CustomTable
 * @description displays table containing  rows with data
 *
 * @param {Object} props - properties passed to component
 * @param {Object} props.sortBy - current sort by field and sort order
 * @param {Object} props.selectedRow - selected row
 * @param {Object[]} props.tableMetaData - meta data of the table (carries infomation about table columns etc..)
 * @param {function} props.handleGetData - handler function that triggers get data to be displayed in table
 * @param {function} props.openDateFilter - opens date filter
 * @param {function} props.openMainFilter - opens main filter
 * @param {function} props.setPage - sets current page number
 * @param {function} props.setRowsPerPage - sets number of rows per page number
 * @param {function} props.setSortBy - sets sort by field and sort order
 * @param {function} props.onSelectFile - callback function to be called when file is selected
 * @param {function} props.setSelectedRow - sets selected/clicked row
 * @param {string} props.headerTitle - title of the table header
 * @param {string} props.actionButtonType - determines which action button to render(value can either be 'export' or 'upload')
 * @param {string} props.activeDateRage - string representing the active date range (i.e. 'Oct 1 - Oct 5') in the date filter button
 * @param {boolean} props.isLoading - shows loading spinner when true
 * @param {number} props.page - current page number
 * @param {number} props.rowsPerPage - current number of rows per page
 * @param {number} props.totalCount - total number of rows to be displayed
 * @param {number} props.activeFiltersCount - number of active filters
 * @param {Array} props.rows - rows to be displayed in table
 * @param {React.Component}  props.rowDetails - row  component to display details of a selected row
 * @param {React.Component} props.mainFilterComponent - renders main filter component
 * @param {React.Component} props.dateFilterComponent - renders date filter component
 *
 * @returns {React.Component} custom table
 */
function CustomTable(props) {
  const {
    tableMetaData,
    mainFilterComponent,
    dateFilterComponent,
    headerTitle,
    actionButtonType,
    setSelectedRow,
    selectedRow,
    sortBy,
    rows,
    totalCount,
    rowDetails,
    openDateFilter,
    openMainFilter,
    setPage,
    setRowsPerPage,
    rowsPerPage,
    setSortBy,
    isLoading,
    activeDateRange,
    onSelectFile,
    page,
    activeFiltersCount,
  } = props;

  // managing custom table  state
  const classes = useStyles();
  const [sortableColumnsObject, setSortableColumnsObject] = useState({});

  const handleChangePage = (event, newPage) => {
    setPage(newPage);
  };

  const handleChangeRowsPerPage = (event) => {
    setRowsPerPage(parseInt(event.target.value, 10));
    setPage(0);
  };

  const handleOpenRowDetails = (row) => {
    setSelectedRow(row);
  };

  const handleSortableColumns = (column) => {
    const sortableColumns = {
      ...sortableColumnsObject,
      [column.name]: sortableColumnsObject[column.name]
        ? sortableColumnsObject[column.name] === 'asc'
          ? 'desc'
          : 'asc'
        : 'asc',
    };
    setSortableColumnsObject(sortableColumns);
    setSortBy({ field: column.name, order: sortableColumns[column.name] });
  };

  const isRowSelected = (id) => id === selectedRow?.id;

  const tablePagination = () => {
    return (
      <TablePagination
        rowsPerPageOptions={[20, 50, 100]}
        component="div"
        count={totalCount || 0}
        page={page}
        rowsPerPage={rowsPerPage}
        onChangePage={handleChangePage}
        onChangeRowsPerPage={handleChangeRowsPerPage}
        aria-label="rows per page"
      />
    );
  };

  return (
    <Grid container direction="column" className={classes.customTable}>
      <CustomTableHeader
        openDateFilter={openDateFilter}
        openMainFilter={openMainFilter}
        data={rows}
        headerTitle={headerTitle}
        activeDateRange={activeDateRange}
        actionButtonType={actionButtonType}
        onSelectFile={onSelectFile}
        activeFiltersCount={activeFiltersCount}
      />
      {tablePagination()}
      <TableContainer>
        <Table>
          <TableHead>
            <TableRow className={classes.customTableHeader}>
              {tableMetaData.map((column, i) => (
                <TableCell
                  key={`${i}-${column.description}`}
                  sortDirection={
                    sortableColumnsObject[column.name] || column.sortDirection
                  }
                >
                  {column?.sortable ? (
                    <TableSortLabel
                      active={sortBy?.field === column.name}
                      onClick={() => handleSortableColumns(column)}
                      direction={sortableColumnsObject[column.name]}
                      classes={{ icon: classes.customTableHeadSortIcon }}
                      IconComponent={ArrowDropDownIcon}
                    >
                      <Typography variant="h6">
                        {column.description}
                        {column?.showInfoIcon && (
                          <InfoOutlinedIcon className={classes.infoIcon} />
                        )}
                      </Typography>
                    </TableSortLabel>
                  ) : (
                    <Typography variant="h6">
                      {column.description}
                      {column?.showInfoIcon && (
                        <InfoOutlinedIcon className={classes.infoIcon} />
                      )}
                    </Typography>
                  )}
                </TableCell>
              ))}
            </TableRow>
          </TableHead>

          <TableBody>
            {isLoading ? (
              <TableRow>
                <TableCell>
                  <Grid item container className={classes.progressContainer}>
                    <CircularProgress />
                  </Grid>
                </TableCell>
              </TableRow>
            ) : rows.length > 0 ? (
              <>
                {rows.map((row, i) => (
                  <TableRow
                    key={`${i}-${row.id}`}
                    onClick={() => handleOpenRowDetails(row)}
                    className={
                      isRowSelected(row.id) ? classes.selectedRow : null
                    }
                  >
                    {tableMetaData.map((column, j) => (
                      <TableCell key={`${i}-${j}-${column.name}`}>
                        <Typography
                          variant="body1"
                          style={{ textTransform: 'capitalize' }}
                        >
                          {row[column.name]}
                        </Typography>
                      </TableCell>
                    ))}
                  </TableRow>
                ))}
              </>
            ) : (
              <TableRow>
                <TableCell>
                  <Typography
                    variant="body1"
                    className={classes.noDataToDisplay}
                  >
                    No data to display
                  </Typography>
                </TableCell>
              </TableRow>
            )}
          </TableBody>
        </Table>
      </TableContainer>
      {tablePagination()}

      {/* start table main filter */}
      {mainFilterComponent}
      {/* end table main filter */}

      {/* start table date filter */}
      {dateFilterComponent}
      {/* end table date filter */}

      {/* start table row details */}
      {rowDetails}
      {/* end table row details */}
    </Grid>
  );
}

export default CustomTable;

CustomTable.propTypes = {
  handleGetData: PropTypes.func.isRequired,
  openDateFilter: PropTypes.func.isRequired,
  setPage: PropTypes.func.isRequired,
  onSelectFile: PropTypes.func,
  isLoading: PropTypes.bool.isRequired,
  setRowsPerPage: PropTypes.func.isRequired,
  sortBy: PropTypes.object.isRequired,
  setSortBy: PropTypes.func.isRequired,
  tableMetaData: PropTypes.arrayOf(
    PropTypes.shape({
      name: PropTypes.string.isRequired,
      description: PropTypes.string.isRequired,
      sortable: PropTypes.bool.isRequired,
      showInfoIcon: PropTypes.bool.isRequired,
    })
  ),
  dateFilterComponent: PropTypes.element.isRequired,
  activeFiltersCount: PropTypes.number,
  mainFilterComponent: PropTypes.element.isRequired,
  headerTitle: PropTypes.string.isRequired,
  activeDateRange: PropTypes.string.isRequired,
  rowDetails: PropTypes.element,
  actionButtonType: PropTypes.string.isRequired,
  rows: PropTypes.arrayOf(PropTypes.object).isRequired,
  totalCount: PropTypes.number.isRequired,
  page: PropTypes.number.isRequired,
  rowsPerPage: PropTypes.number.isRequired,
  setSelectedRow: PropTypes.func.isRequired,
  selectedRow: PropTypes.object,
};

CustomTable.defaultProps = {
  onSelectFile: () => {},
  selectedRow: null,
  activeFiltersCount: 0,
};<|MERGE_RESOLUTION|>--- conflicted
+++ resolved
@@ -82,12 +82,8 @@
  * @param {function} props.openMainFilter - opens main filter when called
  * @param {function} props.onSelectFile - callback function to be called when file is selected
  * @param {string} props.headerTitle - title of the table
-<<<<<<< HEAD
  * @param {number} props.activeFiltersCount - number of active filters
- * @param {string} props.activeDateRage - string representing the active date range (i.e. 'Oct 1 - Oct 5') in the date filter button
-=======
  * @param {string} props.activeDateRange - string representing the active date range (i.e. 'Oct 1 - Oct 5') in the date filter button
->>>>>>> cde5d02c
  * @param {Array} props.data - data to be exported
  *
  * @returns {React.Component}
