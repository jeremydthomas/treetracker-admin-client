import React, { useState } from 'react';
import PropTypes from 'prop-types';
import InfoOutlinedIcon from '@material-ui/icons/InfoOutlined';
import CloseIcon from '@material-ui/icons/Close';
import {
  Button,
  Divider,
  Drawer,
  FormControl,
  Grid,
  TextField,
  Tooltip,
  Typography,
} from '@material-ui/core';
import earningsAPI from 'api/earnings';
import useStyles from './CustomTableItemDetails.styles';
import treeTrackerApi from 'api/treeTrackerApi';

/**
 * @function
 * @name LogPaymentForm
 * @description render form to log payment
 * @param {object} props - properties  passed to the component
 * @param {object} props.selectedItem - item
 * @param {function} props.closeForm - function used to close form
 * @param {function} props.refreshData - function refresh table data when item is updated
 * @returns {React.Component} - form to log payment
 */
function LogPaymentForm(props) {
  const { selectedItem, closeForm, refreshData } = props;
  const [payload, setPayload] = useState({});
<<<<<<< HEAD
  const [logPaymentError, setLogPaymentError] = useState(null);
=======
>>>>>>> 1b2ca6ab
  const classes = useStyles();

  const handleOnInputChange = (e) => {
    e.preventDefault();
    const { value, name } = e.target;
    const updatedPayload = { ...payload, [name]: value };
    setPayload(updatedPayload);
  };

<<<<<<< HEAD
  const handleOnFormSubmit = (e) => {
    e.preventDefault();
=======
  const handleOnFormSubmit = () => {
>>>>>>> 1b2ca6ab
    const { id, worker_id, amount, currency, captures_count } = selectedItem;
    const paid_at = new Date();
    earningsAPI
      .patchEarning({
        id,
        worker_id,
        amount,
        currency,
<<<<<<< HEAD
        captures_count,
        paid_at,
        ...payload,
      })
      .then(() => {
        refreshData();
        closeForm();
      })
      .catch((e) => setLogPaymentError(e?.response?.data?.message));
=======
        paid_at,
        captures_count,
        ...payload,
      })
      .then(() => refreshData())
      .catch((e) => console.log('error logging payment', e));
    closeForm();
>>>>>>> 1b2ca6ab
  };

  return (
    <form onSubmit={handleOnFormSubmit}>
      <Grid container direction="column" justify="space-around">
        {logPaymentError && (
          <span style={{ color: 'red', fontSize: '0.9em' }}>
            Log payment failed: {logPaymentError}!
          </span>
        )}

        <Grid item className={classes.itemGrowerDetail}>
          <Typography variant="h6">Payment</Typography>
        </Grid>

        <Grid container direction="column" justify="space-between">
          <FormControl
            variant="outlined"
            className={classes.itemLogPaymentFormSelectFormControl}
          >
            <TextField
              id="payment_confirmation_id"
              name="payment_confirmation_id"
              label="Payment Confirmation Id"
              variant="outlined"
              required={true}
              onChange={handleOnInputChange}
            />
          </FormControl>

          <FormControl
            variant="outlined"
            className={classes.itemLogPaymentFormSelectFormControl}
          >
            <TextField
              id="payment_method"
              name="payment_method"
              label="Payment Method"
              variant="outlined"
              required={true}
              onChange={handleOnInputChange}
            />
          </FormControl>
        </Grid>
      </Grid>

      <Divider className={classes.itemDetailsContentsDivider} />

      <Grid
        container
        direction="column"
        className={classes.itemTableFilterActions}
      >
        <Button
          variant="contained"
          color="primary"
          disableElevation
          type="submit"
          className={classes.itemTableFilterSubmitButton}
        >
          LOG PAYMENT
        </Button>
        <Button
          color="primary"
          variant="text"
          className={classes.itemTableFilterResetButton}
          onClick={closeForm}
        >
          CANCEL
        </Button>
      </Grid>
    </form>
  );
}

LogPaymentForm.propTypes = {
  selectedItem: PropTypes.object.isRequired,
  closeForm: PropTypes.func.isRequired,
  refreshData: PropTypes.func.isRequired,
};

/**
 * @function
 * @name CustomTableItemDetails
 * @description render details of table item
 * @param {object} props - properties  passed to the component
 * @param {boolean} props.isDetailsDrawerOpen - flag that decides wheather details drawer should open/close
 * @param {boolean} props.showLogPaymentForm - flag that decides wheather log payment form should be shown
 * @param {object} props.selectedItem - custom table item
 * @param {Function} props.setSelectedItem - sets/resets selected item
 * @param {Function} props.refreshData - refresh table data after updating an item
 *
 * @returns {React.Component}
 */
function CustomTableItemDetails(props) {
<<<<<<< HEAD
  const { selectedItem, closeDetails, refreshData, showLogPaymentForm } = props;
=======
  const { selectedItem, closeDetails, refreshData } = props;
  const [userName, setUserName] = useState('');
>>>>>>> 1b2ca6ab
  const classes = useStyles();

  React.useEffect(() => {
    if (selectedItem?.status === 'paid') {
      treeTrackerApi
        .getAdminUserById(selectedItem.payment_confirmed_by)
        .then((data) => {
          setUserName(data.userName);
        });
    }
  }, [selectedItem]);

  return (
    <Drawer
      anchor="right"
      BackdropProps={{ invisible: true }}
      open={!!selectedItem}
    >
      <Grid container direction="column" className={classes.itemDrawerDetails}>
        {/* start  details header */}
        <Grid item>
          <Grid container direction="row" justify="space-between">
            <Grid item>
              <Grid
                container
                direction="row"
                alignContent="flex-end"
                justify="flex-start"
              >
                <Typography variant="h4">Details</Typography>
              </Grid>
            </Grid>
            <CloseIcon
              onClick={closeDetails}
              className={classes.itemDetailsCloseIcon}
            />
          </Grid>
        </Grid>
        {/* end detail header */}
        <Grid item className={classes.itemDetailsContents}>
          <Grid container direction="column" justify="space-around">
            <Grid item className={classes.itemGrowerDetail}>
              <Typography>Grower</Typography>
              <Typography variant="h6">{selectedItem.grower}</Typography>
            </Grid>
            <Grid item className={classes.itemGrowerDetail}>
              <Typography>Funder</Typography>
              <Typography variant="h6">{selectedItem.funder}</Typography>
            </Grid>
            <Grid item className={classes.itemGrowerDetail}>
              <Typography>Organization</Typography>
              <Typography variant="h6">
                {selectedItem.sub_organization_name || '---'}
              </Typography>
            </Grid>
            <Grid item className={classes.itemGrowerDetail}>
              <Typography>ID</Typography>
              <Typography variant="body2">{selectedItem.id}</Typography>
            </Grid>
          </Grid>

          <Divider className={classes.itemDetailsContentsDivider} />

          <Grid container direction="row">
            <Grid item sm={5}>
              <Typography>Amount</Typography>
              <Typography variant="h6">
                {selectedItem.amount} {selectedItem.currency}{' '}
              </Typography>
            </Grid>

            <Grid item>
              <Typography>Captures Count</Typography>
              <Typography variant="h6">
                {selectedItem.captures_count}
              </Typography>
            </Grid>
          </Grid>

          <Divider className={classes.itemDetailsContentsDivider} />

          <Grid container direction="column" justify="space-around">
            <Grid item className={classes.itemGrowerDetail}>
              <Typography>Status</Typography>
              <Typography variant="h6">{selectedItem.status}</Typography>
            </Grid>

            <Grid item className={classes.itemGrowerDetail}>
              <Typography>
                Effective Date
                <Tooltip
                  title="Date amount was calculated"
                  placement="right-start"
                >
                  <InfoOutlinedIcon
                    fontSize="large"
                    className={classes.infoIconOutlined}
                  />
                </Tooltip>
              </Typography>
              <Typography variant="h6">{selectedItem.calculated_at}</Typography>
            </Grid>

            <Grid item className={classes.itemGrowerDetail}>
              <Typography>
                Payment Date
                <Tooltip title="Date amount was paid" placement="right-start">
                  <InfoOutlinedIcon
                    fontSize="large"
                    className={classes.infoIconOutlined}
                  />
                </Tooltip>
              </Typography>
              <Typography variant="h6">{selectedItem.paid_at}</Typography>
            </Grid>
          </Grid>

          <Divider className={classes.itemDetailsContentsDivider} />

          <Grid container direction="column" justify="space-around">
            <Grid item className={classes.itemGrowerDetail}>
              <Typography variant="h6">Consolidation</Typography>
            </Grid>

            <Grid item className={classes.itemGrowerDetail}>
              <Typography>Consolidation Type</Typography>
              <Typography variant="h6">FCC Tiered</Typography>
            </Grid>

            <Grid item className={classes.itemGrowerDetail}>
              <Grid container direction="row">
                <Grid item sm={5}>
                  <Typography>Start Date</Typography>
                  <Typography variant="h6">
                    {selectedItem.consolidation_period_start}
                  </Typography>
                </Grid>

                <Grid item>
                  <Typography>End Date</Typography>
                  <Typography variant="h6">
                    {selectedItem.consolidation_period_end}
                  </Typography>
                </Grid>
              </Grid>
            </Grid>
          </Grid>

          {showLogPaymentForm && selectedItem?.status !== 'paid' && (
            <LogPaymentForm
              selectedItem={selectedItem}
              closeForm={closeDetails}
              refreshData={refreshData}
            />
          )}

          {selectedItem?.status === 'paid' && (
            <Grid item className={classes.itemGrowerDetail}>
              <Grid item>
                <Typography>Payment Confirmed by</Typography>
                <Typography variant="h6">
                  {userName || selectedItem.payment_confirmed_by}
                </Typography>
              </Grid>

              <Grid item className={classes.itemGrowerDetail}>
                <Typography>Payment confirmation method</Typography>
                <Typography variant="h6">
                  {selectedItem.payment_confirmation_method}
                </Typography>
              </Grid>

              <Grid item>
                <Typography>Payment confirmation id</Typography>
                <Typography variant="h6">
                  {selectedItem.payment_confirmation_id}
                </Typography>
              </Grid>

              <Grid item>
                <Typography>Payment method</Typography>
                <Typography variant="h6">
                  {selectedItem.payment_method}
                </Typography>
              </Grid>
            </Grid>
          )}
        </Grid>
      </Grid>
    </Drawer>
  );
}

export default CustomTableItemDetails;

CustomTableItemDetails.propTypes = {
  selectedItem: PropTypes.object.isRequired,
  closeDetails: PropTypes.func.isRequired,
  refreshData: PropTypes.func,
  showLogPaymentForm: PropTypes.bool,
};

CustomTableItemDetails.defaultProps = {
  refreshData: () => {},
  showLogPaymentForm: true,
};<|MERGE_RESOLUTION|>--- conflicted
+++ resolved
@@ -29,10 +29,7 @@
 function LogPaymentForm(props) {
   const { selectedItem, closeForm, refreshData } = props;
   const [payload, setPayload] = useState({});
-<<<<<<< HEAD
   const [logPaymentError, setLogPaymentError] = useState(null);
-=======
->>>>>>> 1b2ca6ab
   const classes = useStyles();
 
   const handleOnInputChange = (e) => {
@@ -42,12 +39,8 @@
     setPayload(updatedPayload);
   };
 
-<<<<<<< HEAD
   const handleOnFormSubmit = (e) => {
     e.preventDefault();
-=======
-  const handleOnFormSubmit = () => {
->>>>>>> 1b2ca6ab
     const { id, worker_id, amount, currency, captures_count } = selectedItem;
     const paid_at = new Date();
     earningsAPI
@@ -56,7 +49,6 @@
         worker_id,
         amount,
         currency,
-<<<<<<< HEAD
         captures_count,
         paid_at,
         ...payload,
@@ -66,15 +58,6 @@
         closeForm();
       })
       .catch((e) => setLogPaymentError(e?.response?.data?.message));
-=======
-        paid_at,
-        captures_count,
-        ...payload,
-      })
-      .then(() => refreshData())
-      .catch((e) => console.log('error logging payment', e));
-    closeForm();
->>>>>>> 1b2ca6ab
   };
 
   return (
@@ -170,12 +153,8 @@
  * @returns {React.Component}
  */
 function CustomTableItemDetails(props) {
-<<<<<<< HEAD
   const { selectedItem, closeDetails, refreshData, showLogPaymentForm } = props;
-=======
-  const { selectedItem, closeDetails, refreshData } = props;
   const [userName, setUserName] = useState('');
->>>>>>> 1b2ca6ab
   const classes = useStyles();
 
   React.useEffect(() => {
