--- conflicted
+++ resolved
@@ -155,35 +155,6 @@
             variant="outlined"
             className={classes.earningsFilterSelectFormControl}
           >
-            <InputLabel id="contract_type_id">Contract Type</InputLabel>
-            <Select
-              labelId="contract_type_id"
-              id="contract_type_id"
-              name="contract_type_id"
-              label="Contract Type"
-              onChange={handleOnFormControlChange}
-            >
-<<<<<<< HEAD
-              {[].map((contractType, i) => (
-                <MenuItem key={`${contractType}_${i}`} value={contractType}>
-                  <span style={{ textTransform: 'capitalize' }}>
-                    {contractType}
-=======
-              {PAYMENT_STATUS.map((paymentStatus, i) => (
-                <MenuItem key={`${paymentStatus}_${i}`} value={paymentStatus}>
-                  <span style={{ textTransform: 'capitalize' }}>
-                    {paymentStatus}
->>>>>>> bcae8ab0
-                  </span>
-                </MenuItem>
-              ))}
-            </Select>
-          </FormControl>
-
-          <FormControl
-            variant="outlined"
-            className={classes.earningsFilterSelectFormControl}
-          >
             <TextField
               id="phone"
               name="phone"
